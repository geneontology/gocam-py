import csv
import json
import logging
import os
import sys
from pathlib import Path
from typing import List, Optional

import click
import yaml
from linkml_runtime.loaders import json_loader, yaml_loader
from mkdocs.commands.serve import serve

from gocam import __version__
from gocam.datamodel import Model
from gocam.translation import MinervaWrapper
<<<<<<< HEAD
=======
from gocam.translation.cx2 import model_to_cx2
from gocam.indexing.Indexer import Indexer
from gocam.indexing.Flattener import Flattener
>>>>>>> 6bae6068

import logging

logger = logging.getLogger(__name__)

@click.group()
@click.option("-v", "--verbose", count=True)
@click.option("-q", "--quiet/--no-quiet")
@click.option(
    "--stacktrace/--no-stacktrace",
    default=False,
    show_default=True,
    help="If set then show full stacktrace on error",
)
@click.version_option(__version__)
def cli(verbose: int, quiet: bool, stacktrace: bool):
    """A CLI for interacting with GO-CAMs."""
    if not stacktrace:
        sys.tracebacklimit = 0

    logger = logging.getLogger()
    # Set handler for the root logger to output to the console
    console_handler = logging.StreamHandler()
    console_handler.setFormatter(
        logging.Formatter("%(asctime)s - %(name)s - %(levelname)s - %(message)s")
    )

    # Clear existing handlers to avoid duplicate messages if function runs multiple times
    logger.handlers = []

    # Add the newly created console handler to the logger
    logger.addHandler(console_handler)
    if verbose >= 2:
        logger.setLevel(logging.DEBUG)
    elif verbose == 1:
        logger.setLevel(logging.INFO)
    else:
        logger.setLevel(logging.WARNING)
    if quiet:
        logger.setLevel(logging.ERROR)


@cli.command()
@click.option(
    "--format",
    "-f",
    type=click.Choice(["json", "yaml"]),
    default="yaml",
    show_default=True,
    help="Input format",
)
@click.option(
<<<<<<< HEAD
=======
    "--add-indexes/--no-add-indexes",
    default=False,
    show_default=True,
    help="Add indexes (closures, counts) to the model",
)
@click.option(
>>>>>>> 6bae6068
    "--as-minerva/--no-as-minerva",
    default=False,
    show_default=True,
    help="Export as minerva json/yaml",
)
@click.argument("model_ids", nargs=-1)
<<<<<<< HEAD
def fetch(model_ids, as_minerva, format):
    """Fetch GO-CAM models."""
=======
def fetch(model_ids, as_minerva, format, add_indexes):
    """Fetch GO-CAM models.

    TODO: this currently fetches from a pre-filtered set of models.

    Fetch and convert to GO-CAM yaml:

        gocam fetch 61e0e55600000624

    Add indexes (closures, counts) to the model:

        gocam fetch --add-indexes 61e0e55600000624

    Fetch, preserving minerva low-level format:

        gocam fetch --as-minerva gomodel:YeastPathways_LYSDEGII-PWY

    Note: this should be used mostly for debugging purposes.

    """
>>>>>>> 6bae6068
    wrapper = MinervaWrapper()
    indexer = None
    if add_indexes:
        indexer = Indexer()

    if not model_ids:
        model_ids = wrapper.models_ids()

    for model_id in model_ids:
        if as_minerva:
            model_dict = wrapper.fetch_minerva_object(model_id)
        else:
            model = wrapper.fetch_model(model_id)
<<<<<<< HEAD
=======
            if indexer:
                indexer.index_model(model)
>>>>>>> 6bae6068
            model_dict = model.model_dump(exclude_none=True)

        if format == "json":
            click.echo(json.dumps(model_dict, indent=2))
        elif format == "yaml":
            click.echo("---")
            click.echo(yaml.dump(model_dict, sort_keys=False))
        else:
            click.echo(model_dict)


@cli.command()
@click.option(
    "--input-format",
    "-I",
    type=click.Choice(["json", "yaml"]),
    help="Input format. Not required unless reading from stdin.",
)
@click.option("--output-format", "-O", type=click.Choice(["cx2", "owl"]), required=True)
@click.option("--output", "-o", type=click.File("w"), default="-")
@click.option("--dot-layout", is_flag=True, help="Apply dot layout (requires Graphviz)")
@click.option("--ndex-upload", is_flag=True, help="Upload to NDEx (only for CX2)")
@click.argument("model", type=click.File("r"), default="-")
def convert(model, input_format, output_format, output, dot_layout, ndex_upload):
    """Convert GO-CAM models.

    Currently supports converting to CX2 format and uploading to NDEx.
    """
    if ndex_upload and output_format != "cx2":
        raise click.UsageError("NDEx upload requires output format to be CX2")

    if input_format is None:
        if model.name.endswith(".json"):
            input_format = "json"
        elif model.name.endswith(".yaml"):
            input_format = "yaml"
        else:
            raise click.BadParameter("Could not infer input format")

    if input_format == "json":
        deserialized = json.load(model)
    elif input_format == "yaml":
        deserialized = list(yaml.safe_load_all(model))
    else:
        raise click.UsageError("Invalid input format")

    try:
        if isinstance(deserialized, list):
            logger.info(f"Parsing {len(deserialized)} models from input")
            models = [Model.model_validate(m) for m in deserialized]
        else:
            logger.info("Parsing a single model from input")
            models = [Model.model_validate(deserialized)]
        logger.info(f"Parsed {len(models)} models from input")
    except Exception as e:
        raise click.UsageError(f"Could not load model: {e}")

    if output_format == "cx2":
<<<<<<< HEAD
        from gocam.translation.cx2 import model_to_cx2

=======
        if len(models) != 1:
            raise click.UsageError("CX2 format only supports a single model")
        model = models[0]
>>>>>>> 6bae6068
        cx2 = model_to_cx2(model, apply_dot_layout=dot_layout)

        if ndex_upload:
            import ndex2

            # This is very basic proof-of-concept usage of the NDEx client. Once we have a better
            # idea of how we want to use it, we can refactor this to allow more CLI options for
            # connection details, visibility, adding the new network to a group, etc. At that point
            # we can also consider moving upload functionality to a separate command.
            client = ndex2.client.Ndex2(
                host=os.getenv("NDEX_HOST"),
                username=os.getenv("NDEX_USERNAME"),
                password=os.getenv("NDEX_PASSWORD"),
            )
            url = client.save_new_cx2_network(cx2, visibility="PRIVATE")
            network_id = url.rsplit("/", 1)[-1]

            # Make the network searchable
            client.set_network_system_properties(network_id, {"index_level": "META"})

            click.echo(
                f"View network at: 'https://www.ndexbio.org/viewer/networks/{network_id}"
            )
        else:
            click.echo(json.dumps(cx2), file=output)
    elif output_format == "owl":
        from gocam.translation.tbox_translator import TBoxTranslator
        tbox_translator = TBoxTranslator()
        tbox_translator.load_models(models)
        tbox_translator.save_ontology(output.name, serialization="ofn")


@cli.command()
@click.option(
    "--input-format",
    "-I",
    type=click.Choice(["json", "yaml"]),
    help="Input format. Not required unless reading from stdin or file has no extension.",
)
@click.option(
    "--output-format",
    "-O",
    type=click.Choice(["json", "yaml"]),
    default="yaml",
    help="Output format for the indexed models.",
)
@click.option(
    "--output-file",
    "-o",
    type=click.Path(writable=True),
    help="Output file. If not specified, write to stdout.",
)
@click.option(
    "--reindex/--no-reindex",
    default=False,
    show_default=True,
    help="Reindex models that already have indexes",
)
@click.argument("input_file", type=click.Path(exists=True))
def index_models(input_file, input_format, output_format, output_file, reindex):
    """
    Index a collection of GO-CAM models.

    This command takes a file containing a list of GO-CAM models (in JSON or YAML format),
    adds indexes to each model, and outputs the indexed models.

    For YAML input, the file can contain multiple documents separated by '---'.
    """
    input_path = Path(input_file)

    # Determine input format if not specified
    if input_format is None:
        if input_path.suffix.lower() == ".json":
            input_format = "json"
        elif input_path.suffix.lower() in [".yaml", ".yml"]:
            input_format = "yaml"
        else:
            raise click.BadParameter(
                "Could not infer input format from file extension. Please specify --input-format."
            )

    # Load models
    models: List[Model] = []
    if input_format == "json":
        # For JSON, expect a list of model objects
        with open(input_path, "r") as f:
            data = json.load(f)
            if not isinstance(data, list):
                raise click.BadParameter("JSON input must be a list of models")
            for model_dict in data:
                try:
                    model = Model.model_validate(model_dict)
                    models.append(model)
                except Exception as e:
                    click.echo(f"Warning: Could not load model: {e}", err=True)
    else:  # yaml
        # For YAML, support multiple documents
        with open(input_path, "r") as f:
            yaml_content = f.read()
        for doc in yaml.safe_load_all(yaml_content):
            try:
                model = Model.model_validate(doc)
                models.append(model)
            except Exception as e:
                click.echo(f"Warning: Could not load model: {e}", err=True)

    click.echo(f"Loaded {len(models)} models from {input_file}", err=True)

    # Index models
    indexer = Indexer()
    for model in models:
        try:
            indexer.index_model(model, reindex=reindex)
        except Exception as e:
            click.echo(f"Warning: Could not index model {model.id}: {e}", err=True)

    click.echo(f"Indexed {len(models)} models", err=True)

    # Output indexed models
    if output_format == "json":
        output_data = [model.model_dump(exclude_none=True) for model in models]
        output_content = json.dumps(output_data, indent=2)
    else:  # yaml
        # For YAML, output multiple documents
        output_content = ""
        for model in models:
            output_content += "---\n"
            output_content += yaml.dump(
                model.model_dump(exclude_none=True), sort_keys=False
            )

    if output_file:
        with open(output_file, "w") as f:
            f.write(output_content)
        click.echo(f"Wrote indexed models to {output_file}", err=True)
    else:
        click.echo(output_content)


@cli.command()
@click.option(
    "--input-format",
    "-I",
    type=click.Choice(["json", "yaml"]),
    help="Input format. Not required unless reading from stdin or file has no extension.",
)
@click.option(
    "--output-format",
    "-O",
    type=click.Choice(["json", "jsonl", "tsv"]),
    default="jsonl",
    help="Output format for the flattened data.",
)
@click.option(
    "--output-file",
    "-o",
    type=click.Path(writable=True),
    help="Output file. If not specified, write to stdout.",
)
@click.option(
    "--fields",
    "-f",
    help="Comma-separated list of fields to include in the output. If not specified, all fields are included.",
)
@click.argument("input_file", type=click.Path(exists=True))
def flatten_models(input_file, input_format, output_format, output_file, fields):
    """
    Flatten indexed GO-CAM models into tabular format.

    This command takes a file containing indexed GO-CAM models (in JSON or YAML format),
    flattens them into rows, and outputs them in JSON, JSONL, or TSV format.

    The models should already be indexed (have query_index populated).
    Use the index-models command first if needed.

    Example:
        gocam flatten-models -O tsv indexed-models.yaml -o models.tsv
    """
    input_path = Path(input_file)

    # Determine input format if not specified
    if input_format is None:
        if input_path.suffix.lower() == ".json":
            input_format = "json"
        elif input_path.suffix.lower() in [".yaml", ".yml"]:
            input_format = "yaml"
        else:
            raise click.BadParameter(
                "Could not infer input format from file extension. Please specify --input-format."
            )

    # Parse fields if provided
    field_list = None
    if fields:
        field_list = [f.strip() for f in fields.split(",")]

    # Load models
    models: List[Model] = []
    if input_format == "json":
        # For JSON, expect a list of model objects
        with open(input_path, "r") as f:
            data = json.load(f)
            if not isinstance(data, list):
                raise click.BadParameter("JSON input must be a list of models")
            for model_dict in data:
                try:
                    model = Model.model_validate(model_dict)
                    models.append(model)
                except Exception as e:
                    click.echo(f"Warning: Could not load model: {e}", err=True)
    else:  # yaml
        # For YAML, support multiple documents
        with open(input_path, "r") as f:
            yaml_content = f.read()
        for doc in yaml.safe_load_all(yaml_content):
            try:
                model = Model.model_validate(doc)
                models.append(model)
            except Exception as e:
                click.echo(f"Warning: Could not load model: {e}", err=True)

    click.echo(f"Loaded {len(models)} models from {input_file}", err=True)

    # Flatten models
    flattener = Flattener(fields=field_list)
    rows = []
    for model in models:
        try:
            row = flattener.flatten(model)
            rows.append(row)
        except Exception as e:
            click.echo(f"Warning: Could not flatten model {model.id}: {e}", err=True)

    click.echo(f"Flattened {len(rows)} models", err=True)

    # Prepare output
    output_content = None
    
    if output_format == "json":
        output_content = json.dumps(rows, indent=2)
    elif output_format == "jsonl":
        output_lines = [json.dumps(row) for row in rows]
        output_content = "\n".join(output_lines)
    elif output_format == "tsv":
        if not rows:
            output_content = ""
        else:
            # Get all unique field names
            all_fields = set()
            for row in rows:
                all_fields.update(row.keys())
            fieldnames = sorted(all_fields)
            
            # Convert to TSV
            import io
            output_buffer = io.StringIO()
            writer = csv.DictWriter(
                output_buffer, 
                fieldnames=fieldnames, 
                delimiter="\t",
                extrasaction='ignore'
            )
            writer.writeheader()
            for row in rows:
                # Convert list values to comma-separated strings
                tsv_row = {}
                for k, v in row.items():
                    if isinstance(v, list):
                        tsv_row[k] = ",".join(str(item) for item in v)
                    else:
                        tsv_row[k] = v
                writer.writerow(tsv_row)
            output_content = output_buffer.getvalue()

    # Write output
    if output_file:
        with open(output_file, "w") as f:
            f.write(output_content)
        click.echo(f"Wrote flattened models to {output_file}", err=True)
    else:
        click.echo(output_content)


if __name__ == "__main__":
    cli()<|MERGE_RESOLUTION|>--- conflicted
+++ resolved
@@ -14,12 +14,9 @@
 from gocam import __version__
 from gocam.datamodel import Model
 from gocam.translation import MinervaWrapper
-<<<<<<< HEAD
-=======
 from gocam.translation.cx2 import model_to_cx2
 from gocam.indexing.Indexer import Indexer
 from gocam.indexing.Flattener import Flattener
->>>>>>> 6bae6068
 
 import logging
 
@@ -72,25 +69,19 @@
     help="Input format",
 )
 @click.option(
-<<<<<<< HEAD
-=======
     "--add-indexes/--no-add-indexes",
     default=False,
     show_default=True,
     help="Add indexes (closures, counts) to the model",
 )
 @click.option(
->>>>>>> 6bae6068
     "--as-minerva/--no-as-minerva",
     default=False,
     show_default=True,
     help="Export as minerva json/yaml",
 )
 @click.argument("model_ids", nargs=-1)
-<<<<<<< HEAD
-def fetch(model_ids, as_minerva, format):
-    """Fetch GO-CAM models."""
-=======
+
 def fetch(model_ids, as_minerva, format, add_indexes):
     """Fetch GO-CAM models.
 
@@ -111,7 +102,6 @@
     Note: this should be used mostly for debugging purposes.
 
     """
->>>>>>> 6bae6068
     wrapper = MinervaWrapper()
     indexer = None
     if add_indexes:
@@ -125,11 +115,8 @@
             model_dict = wrapper.fetch_minerva_object(model_id)
         else:
             model = wrapper.fetch_model(model_id)
-<<<<<<< HEAD
-=======
             if indexer:
                 indexer.index_model(model)
->>>>>>> 6bae6068
             model_dict = model.model_dump(exclude_none=True)
 
         if format == "json":
@@ -188,14 +175,9 @@
         raise click.UsageError(f"Could not load model: {e}")
 
     if output_format == "cx2":
-<<<<<<< HEAD
-        from gocam.translation.cx2 import model_to_cx2
-
-=======
         if len(models) != 1:
             raise click.UsageError("CX2 format only supports a single model")
         model = models[0]
->>>>>>> 6bae6068
         cx2 = model_to_cx2(model, apply_dot_layout=dot_layout)
 
         if ndex_upload:
