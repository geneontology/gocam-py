--- conflicted
+++ resolved
@@ -1,9 +1,5 @@
 ## Add your own custom Makefile targets here
 
-<<<<<<< HEAD
-data/gocam.yaml:
-	poetry run gocam fetch > $@.tmp && mv $@.tmp $@
-=======
 RUN = poetry run
 Q = linkml-store  -d gocams::main
 QI = linkml-store  -d gocams::indexed
@@ -102,5 +98,4 @@
 	$(Q) describe -o $@
 
 reports/model-counts-by-annoton.csv:
-	$(QI) fq -S query_index.annoton_terms.label -O csv -o $@
->>>>>>> 6bae6068
+	$(QI) fq -S query_index.annoton_terms.label -O csv -o $@